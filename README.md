--- conflicted
+++ resolved
@@ -1,22 +1,9 @@
 # Drakkar 2025 Oceananigans / ClimaOcean 
 
-<<<<<<< HEAD
-This repository contains the material for the Oceananigans/ClimaOcean demonstration and hands-on-session @ Drakkar 2025 https://drakkar2025.sciencesconf.org
-=======
 This repository contains materials for the Oceananigans/ClimaOcean demonstration and hands-on session at [Drakkar 2025](https://drakkar2025.sciencesconf.org).
->>>>>>> 823aed11
 
 ## Jupyter Notebooks
 
-<<<<<<< HEAD
-There are three different notebooks that demonstrate the capabilities of ClimaOcean and Oceananigans.
-
-- _**cabbeling.ipynb**_ shows how to use Oceananigans' `NonhydrostaticModel` to solve the Boussinesq Navier-Stokes equations in a two-dimensional x-z domain where density is calculated using the [`TEOS10`](https://www.teos-10.org) equation of state.
-
-- _**baroclinic_adjustment.ipynb**_ is an example adapted from the [Oceananigans documentation](https://clima.github.io/OceananigansDocumentation/stable/literated/baroclinic_adjustment/) that showcases how to use the `HydrostaticFreeSurfaceModel` to solve the hydrostatic approximation of the Boussinesq Navier Stokes equations with a free surface, also known as the **Primitive equations**, in a simplified baroclinic instability test case.
-
-- _**global_ocean_simulation.ipynb**_ shows how to set up a fully-fledged global ocean simulation. It leverages [ClimaOcean.jl](https://github.com/CliMA/ClimaOcean.jl) and [OrthogonalSphericalShellGrids.jl](https://github.com/CliMA/OrthogonalSphericalShellGrids.jl) to run the simulation on a tripolar grid with a realistic bathymetry, initial conditions from ECCO climatology, and (possibly) a realistic atmosphere from JRA55 reanalysis data. While the resolution is low to allow running on a laptop, if a CUDA-enabled GPU is available, it is always possible to leverage it to increase the resolution and see eddy activity develop.
-=======
 The repository includes three notebooks (and respective Julia scripts) showcasing the capabilities of ClimaOcean and Oceananigans:
 
 1. **`cabbeling.ipynb`**  
@@ -27,7 +14,6 @@
 
 3. **`global_ocean_simulation.ipynb`**  
    Explains how to set up a global ocean simulation using [ClimaOcean.jl](https://github.com/CliMA/ClimaOcean.jl) and [OrthogonalSphericalShellGrids.jl](https://github.com/CliMA/OrthogonalSphericalShellGrids.jl). The simulation employs a tripolar grid with realistic bathymetry, initial conditions from ECCO climatology, and optional atmospheric data from the JRA55 reanalysis. The provided low-resolution setup runs on a laptop but can leverage CUDA-enabled GPUs for higher resolution and eddy activity development.
->>>>>>> 823aed11
 
 ---
  _**NOTE:**_
@@ -60,11 +46,7 @@
 
 ## Installing packages
 
-<<<<<<< HEAD
-Julia comes with a native Package manager (Pkg) that allows downloading and installing registered Julia Packages directly through the REPL.
-=======
 Julia includes a native package manager (Pkg) for managing dependencies directly through the REPL. 
->>>>>>> 823aed11
 
 Start by installing the [IJulia.jl](https://github.com/JuliaLang/IJulia.jl) package, to use Julia with Jupyter notebooks:
 
@@ -90,15 +72,9 @@
 - [OrthogonalSphericalShellGrids.jl](https://github.com/CliMA/OrthogonalSphericalShellGrids.jl): a gridding package to generate grids
 - [CairoMakie.jl](https://github.com/MakieOrg/Makie.jl/tree/master/CairoMakie): the native Julia package for plotting and visualization
 
-<<<<<<< HEAD
-# Contents of the repository
-
-The notebooks (in the `notebook` folder) can be executed by launching jupyter notebook via command line:  
-=======
 # Repository Contents
 1. Notebooks
 Stored in the `notebook` folder. To run a notebook, launch Jupyter Notebook from the command line:  
->>>>>>> 823aed11
 `% jupyter notebook`  
 Then, select the desired notebook and choose the correct kernel on the top-right side of the screen.
 
